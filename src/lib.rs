//! This crate provides (at this time) a single function, `take()`.
//!
//! `take()` allows for taking `T` out of a `&mut T`, doing anything with it including consuming it, and producing another `T` to put back in the `&mut T`.
//!
//! During `take()`, if a panic occurs, the entire process will be exited, as there's no valid `T` to put back into the `&mut T`.
//! Use `take_or_recover()` to replace the `&mut T` with a recovery value before continuing the panic.
//!
//! Contrast with `std::mem::replace()`, which allows for putting a different `T` into a `&mut T`, but requiring the new `T` to be available before being able to consume the old `T`.

use std::panic;

/// Allows use of a value pointed to by `&mut T` as though it was owned, as long as a `T` is made available afterwards.
///
/// The closure must return a valid T.
/// # Important
/// Will exit the program (with status code 101) if the closure panics.
///
/// # Example
/// ```
/// struct Foo;
/// let mut foo = Foo;
/// take_mut::take(&mut foo, |foo| {
///     // Can now consume the Foo, and provide a new value later
///     drop(foo);
///     // Do more stuff
///     Foo // Return new Foo from closure, which goes back into the &mut Foo
/// });
/// ```
pub fn take<T, F>(mut_ref: &mut T, closure: F)
  where F: FnOnce(T) -> T {
    use std::ptr;

    unsafe {
        let old_t = ptr::read(mut_ref);
        let new_t = panic::catch_unwind(panic::AssertUnwindSafe(|| closure(old_t)))
            .unwrap_or_else(|_| ::std::process::exit(101));
        ptr::write(mut_ref, new_t);
    }
}

#[test]
fn it_works() {
    #[derive(PartialEq, Eq, Debug)]
    enum Foo {A, B};
    impl Drop for Foo {
        fn drop(&mut self) {
            match *self {
                Foo::A => println!("Foo::A dropped"),
                Foo::B => println!("Foo::B dropped")
            }
        }
    }
    let mut foo = Foo::A;
    take(&mut foo, |f| {
       drop(f);
       Foo::B
    });
    assert_eq!(&foo, &Foo::B);
}

<<<<<<< HEAD
/// Allows use of a value pointed to by `&mut T` as though it was owned, as long as a `T` is made available afterwards.
///
/// The closure must return a valid T.
/// # Important
/// Will replace `&mut T` with `recover` if the closure panics, then continues the panic.
///
/// # Example
/// ```
/// struct Foo;
/// let mut foo = Foo;
/// take_mut::take_or_recover(&mut foo, || Foo, |foo| {
///     // Can now consume the Foo, and provide a new value later
///     drop(foo);
///     // Do more stuff
///     Foo // Return new Foo from closure, which goes back into the &mut Foo
/// });
/// ```
pub fn take_or_recover<T, F, R>(mut_ref: &mut T, recover: R, closure: F)
  where F: FnOnce(T) -> T, R: FnOnce() -> T {
    use std::ptr;
    unsafe {
        let old_t = ptr::read(mut_ref);
        let new_t = panic::catch_unwind(panic::AssertUnwindSafe(|| closure(old_t)));
        match new_t {
            Err(err) => {
                let r = panic::catch_unwind(panic::AssertUnwindSafe(|| recover()))
                    .unwrap_or_else(|_| ::std::process::exit(101));
                ptr::write(mut_ref, r);
                panic::resume_unwind(err);
            }
            Ok(new_t) => ptr::write(mut_ref, new_t),
        }
    }
}
=======
use std::rc::Rc;
use std::marker::PhantomData;

pub struct Scope<'s> {
    active_holes: Rc<()>,
    marker: PhantomData<&'s mut ()>
}

impl<'s> Scope<'s> {

    // Guarantees break if this is &self instead of &mut self, and I don't know why
    // Reason to use Rcs is because can't return a & from a &mut self nicely
    pub fn take<'m: 's, T: 'm>(&mut self, mut_ref: &'m mut T) -> (T, Hole<'m, T>) {
        use std::ptr;
        
        let t: T;
        let hole: Hole<'m, T>;
        unsafe {
            t = ptr::read(mut_ref);
            hole = Hole { active_holes: Some(self.active_holes.clone()), hole: mut_ref };
        };
        (t, hole)
    }
}

pub fn scope<'s, F, R>(f: F) -> R
    where F: FnOnce(&mut Scope<'s>) -> R {
    exit_on_panic(|| {
        let mut this = Scope { active_holes: Rc::new(()), marker: PhantomData };
        let r = f(&mut this);
        if Rc::strong_count(&this.active_holes) != 1 {
            panic!("There are still unfilled Holes at the end of the scope!");
        }
        r
    })
}

#[must_use]
pub struct Hole<'m, T: 'm> {
    active_holes: Option<Rc<()>>,
    hole: &'m mut T
}

impl<'m, T: 'm> Hole<'m, T> {
    pub fn fill(mut self, t: T) {
        use std::ptr;
        use std::mem;
        
        unsafe {
            ptr::write(self.hole, t);
        }
        self.active_holes.take();
        mem::forget(self);
    }
}

impl<'m, T: 'm> Drop for Hole<'m, T> {
    fn drop(&mut self) {
        panic!("An unfilled Hole was destructed!");
    }
}



>>>>>>> 53ae0590

#[test]
fn it_works_recover() {
    #[derive(PartialEq, Eq, Debug)]
    enum Foo {A, B};
    impl Drop for Foo {
        fn drop(&mut self) {
            match *self {
                Foo::A => println!("Foo::A dropped"),
                Foo::B => println!("Foo::B dropped")
            }
        }
    }
    let mut foo = Foo::A;
    take_or_recover(&mut foo, || Foo::A, |f| {
       drop(f);
       Foo::B
    });
    assert_eq!(&foo, &Foo::B);
}

#[test]
<<<<<<< HEAD
fn it_works_recover_panic() {
    #[derive(PartialEq, Eq, Debug)]
    enum Foo {A, B, C};
    impl Drop for Foo {
        fn drop(&mut self) {
            match *self {
                Foo::A => println!("Foo::A dropped"),
                Foo::B => println!("Foo::B dropped"),
                Foo::C => println!("Foo::C dropped")
            }
        }
    }
    let mut foo = Foo::A;

    let res = panic::catch_unwind(panic::AssertUnwindSafe(|| {
        take_or_recover(&mut foo, || Foo::C, |f| {
            drop(f);
            panic!("panic");
            Foo::B
        });
    }));

    assert!(res.is_err());
    assert_eq!(&foo, &Foo::C);
}
=======
fn scope_based_take() {
    #[derive(Debug)]
    struct Foo;
    
    #[derive(Debug)]
    struct Bar {
        a: Foo,
        b: Foo
    }
    let mut bar = Bar { a: Foo, b: Foo };
    scope(|scope| {
        let (a, a_hole) = scope.take(&mut bar.a);
        let (b, b_hole) = scope.take(&mut bar.b);
        // Imagine consuming a and b
        a_hole.fill(Foo);
        b_hole.fill(Foo);
    });
    println!("{:?}", &bar);
}
>>>>>>> 53ae0590
<|MERGE_RESOLUTION|>--- conflicted
+++ resolved
@@ -58,7 +58,7 @@
     assert_eq!(&foo, &Foo::B);
 }
 
-<<<<<<< HEAD
+
 /// Allows use of a value pointed to by `&mut T` as though it was owned, as long as a `T` is made available afterwards.
 ///
 /// The closure must return a valid T.
@@ -93,7 +93,8 @@
         }
     }
 }
-=======
+
+
 use std::rc::Rc;
 use std::marker::PhantomData;
 
@@ -158,7 +159,7 @@
 
 
 
->>>>>>> 53ae0590
+
 
 #[test]
 fn it_works_recover() {
@@ -181,7 +182,6 @@
 }
 
 #[test]
-<<<<<<< HEAD
 fn it_works_recover_panic() {
     #[derive(PartialEq, Eq, Debug)]
     enum Foo {A, B, C};
@@ -207,7 +207,8 @@
     assert!(res.is_err());
     assert_eq!(&foo, &Foo::C);
 }
-=======
+
+#[test]
 fn scope_based_take() {
     #[derive(Debug)]
     struct Foo;
@@ -227,4 +228,3 @@
     });
     println!("{:?}", &bar);
 }
->>>>>>> 53ae0590
